use attributes::dynamic_style::DynamicStylePlugin;
use attributes::pseudo_state::PseudoStatePlugin;
use bevy::prelude::*;
use flux_interaction::FluxInteractionPlugin;
<<<<<<< HEAD
use theme::ThemePlugin;

use crate::prelude::*;
use crate::sickle_ext::ease::Ease;
use crate::sickle_ext::theme::pseudo_state::PseudoState;
use crate::sickle_ext::theme::style_animation::{AnimationConfig, AnimationLoop, AnimationSettings};
=======

use crate::prelude::*;
use crate::sickle_ext::attributes::pseudo_state::PseudoState;
use crate::sickle_ext::attributes::style_animation::{AnimationConfig, AnimationLoop, AnimationSettings};
use crate::sickle_ext::ease::Ease;
>>>>>>> 35d6fe5d

//-------------------------------------------------------------------------------------------------------------------

pub(crate) struct SickleExtPlugin;

impl Plugin for SickleExtPlugin
{
    fn build(&self, app: &mut App)
    {
<<<<<<< HEAD
        app.add_plugins((FluxInteractionPlugin, ThemePlugin));
=======
        app.add_plugins((FluxInteractionPlugin, PseudoStatePlugin, DynamicStylePlugin));
>>>>>>> 35d6fe5d
        app.register_type::<Ease>()
            .register_type::<PseudoState>()
            .register_type::<AnimationSettings>()
            .register_type::<AnimationConfig>()
            .register_type::<AnimationLoop>()
            .add_plugins(ControlPlugin)
            .add_plugins(ControlMapPlugin)
            .add_plugins(UiInteractionExtPlugin)
            .add_plugins(PseudoStatesExtPlugin);
    }
}

//-------------------------------------------------------------------------------------------------------------------<|MERGE_RESOLUTION|>--- conflicted
+++ resolved
@@ -2,20 +2,11 @@
 use attributes::pseudo_state::PseudoStatePlugin;
 use bevy::prelude::*;
 use flux_interaction::FluxInteractionPlugin;
-<<<<<<< HEAD
-use theme::ThemePlugin;
-
-use crate::prelude::*;
-use crate::sickle_ext::ease::Ease;
-use crate::sickle_ext::theme::pseudo_state::PseudoState;
-use crate::sickle_ext::theme::style_animation::{AnimationConfig, AnimationLoop, AnimationSettings};
-=======
 
 use crate::prelude::*;
 use crate::sickle_ext::attributes::pseudo_state::PseudoState;
 use crate::sickle_ext::attributes::style_animation::{AnimationConfig, AnimationLoop, AnimationSettings};
 use crate::sickle_ext::ease::Ease;
->>>>>>> 35d6fe5d
 
 //-------------------------------------------------------------------------------------------------------------------
 
@@ -25,11 +16,7 @@
 {
     fn build(&self, app: &mut App)
     {
-<<<<<<< HEAD
-        app.add_plugins((FluxInteractionPlugin, ThemePlugin));
-=======
         app.add_plugins((FluxInteractionPlugin, PseudoStatePlugin, DynamicStylePlugin));
->>>>>>> 35d6fe5d
         app.register_type::<Ease>()
             .register_type::<PseudoState>()
             .register_type::<AnimationSettings>()
