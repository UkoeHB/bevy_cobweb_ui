use bevy::ecs::entity::{EntityHashMap, EntityHashSet};
use bevy::prelude::*;
use bevy::ui::widget::text_system;
<<<<<<< HEAD
use serde::{Deserialize, Serialize};
=======
>>>>>>> 35d6fe5d
use smallvec::SmallVec;

use crate::prelude::*;
use crate::sickle_ext::prelude::DynamicStylePostUpdate;
<<<<<<< HEAD
use crate::sickle_ext::theme::ThemeUpdate;
=======
>>>>>>> 35d6fe5d

// TODO: consider adding IgnorePropagateOpacity so child nodes can opt-out. This would allow you to for example
// fade in ancestor nodes while keeping a segment of the node tree the same opacity.

//-------------------------------------------------------------------------------------------------------------------

const ALPHA_ROUNDING_ERROR: f32 = 0.0000001;

//-------------------------------------------------------------------------------------------------------------------

fn color_alpha(color: &Color) -> f32
{
    match color {
        Color::Srgba(Srgba { alpha, .. })
        | Color::LinearRgba(LinearRgba { alpha, .. })
        | Color::Hsla(Hsla { alpha, .. })
        | Color::Hsva(Hsva { alpha, .. })
        | Color::Hwba(Hwba { alpha, .. })
        | Color::Laba(Laba { alpha, .. })
        | Color::Lcha(Lcha { alpha, .. })
        | Color::Oklaba(Oklaba { alpha, .. })
        | Color::Oklcha(Oklcha { alpha, .. })
        | Color::Xyza(Xyza { alpha, .. }) => *alpha,
    }
}

//-------------------------------------------------------------------------------------------------------------------

fn set_color_alpha(color: &mut Color, new_alpha: f32)
{
    match color {
        Color::Srgba(Srgba { alpha, .. })
        | Color::LinearRgba(LinearRgba { alpha, .. })
        | Color::Hsla(Hsla { alpha, .. })
        | Color::Hsva(Hsva { alpha, .. })
        | Color::Hwba(Hwba { alpha, .. })
        | Color::Laba(Laba { alpha, .. })
        | Color::Lcha(Lcha { alpha, .. })
        | Color::Oklaba(Oklaba { alpha, .. })
        | Color::Oklcha(Oklcha { alpha, .. })
        | Color::Xyza(Xyza { alpha, .. }) => {
            *alpha = new_alpha;
        }
    }
}

//-------------------------------------------------------------------------------------------------------------------

/// Stores the opacity of UI components *without* propagated modifiers.
///
/// Used to restore alpha values after rendering.
// TODO: consider a better design that's more flexible for user-defined components?
#[derive(Component, Clone, Debug, Default)]
struct RestorableOpacity
{
    ui_image: f32,
    // Record for each section.
    text: SmallVec<[f32; 1]>,
    border_color: f32,
    background_color: f32,
}

//-------------------------------------------------------------------------------------------------------------------

fn recursively_propagate_opacity_value(
    mut first_traversal: bool,
    mut accumulated_opacity: f32,
    seen_propagators: &mut EntityHashSet,
    insertion_first_traversal_vals: &mut EntityHashMap<RestorableOpacity>,
    c: &mut Commands,
    children_query: &Query<&Children>,
    nodes: &mut Query<
        (
            Option<&PropagateOpacity>,
            Option<&mut RestorableOpacity>,
            Option<&mut UiImage>,
            Option<&mut Text>,
            Option<&mut BorderColor>,
            Option<&mut BackgroundColor>,
        ),
        With<Node>,
    >,
    entity: Entity,
)
{
    let Ok((maybe_propagator, maybe_restorable, maybe_img, maybe_text, maybe_br_color, maybe_bg_color)) =
        nodes.get_mut(entity)
    else {
        return;
    };

    // Handle the case that this node has `PropagateOpacity`.
    if let Some(PropagateOpacity(value)) = maybe_propagator {
        // Track seen.
        if !seen_propagators.insert(entity) {
            // If we've already seen this propagator, then this node and its children must have already
            // been updated once, so we don't want to overwrite the restoration values.
            first_traversal = false;
        }

        // Accumulate this value.
        // - Ignoring 1.0 hopefully avoids weird floating point issues that would invalidate the 1.0 check down
        //   below.
        if !value.is_nan() && *value != 1.0 {
            accumulated_opacity *= *value;
        }
    }

    // No need to continue if opacity won't be changed.
    // - Pass through if not the first traversal in case somehow we went from non-1.0 accumulated to 1.0
    //   accumulated by adding in ancestor opacities (e.g. if this node has 0.5 and an ancestor has 2.0).
    if first_traversal && (accumulated_opacity - 1.0).abs() <= ALPHA_ROUNDING_ERROR {
        return;
    }

    // Update restorable value.
    if maybe_img.is_some() || maybe_text.is_some() || maybe_br_color.is_some() || maybe_bg_color.is_some() {
        let update_restorable = |restorable: &mut RestorableOpacity| {
            if let Some(mut img) = maybe_img {
                if first_traversal {
                    restorable.ui_image = color_alpha(&img.color);
                }
                let computed = restorable.ui_image * accumulated_opacity;
                if (color_alpha(&img.color) - computed).abs() > ALPHA_ROUNDING_ERROR {
                    set_color_alpha(&mut img.color, computed);
                }
            }
            if let Some(mut text) = maybe_text {
                if first_traversal {
                    restorable.text.clear();
                }
                text.sections
                    .iter_mut()
                    .enumerate()
                    .for_each(|(idx, section)| {
                        if first_traversal {
                            restorable.text.push(color_alpha(&section.style.color));
                        }
                        let original = restorable.text[idx];
                        let computed = original * accumulated_opacity;
                        if (color_alpha(&section.style.color) - computed).abs() > ALPHA_ROUNDING_ERROR {
                            set_color_alpha(&mut section.style.color, computed);
                        }
                    });
            }
            if let Some(mut br_color) = maybe_br_color {
                if first_traversal {
                    restorable.border_color = color_alpha(&br_color.0);
                }
                let computed = restorable.border_color * accumulated_opacity;
                if (color_alpha(&br_color.0) - computed).abs() > ALPHA_ROUNDING_ERROR {
                    set_color_alpha(&mut br_color.0, computed);
                }
            }
            if let Some(mut bg_color) = maybe_bg_color {
                if first_traversal {
                    restorable.background_color = color_alpha(&bg_color.0);
                }
                let computed = restorable.background_color * accumulated_opacity;
                if (color_alpha(&bg_color.0) - computed).abs() > ALPHA_ROUNDING_ERROR {
                    set_color_alpha(&mut bg_color.0, computed);
                }
            }
        };

        if let Some(restorable) = maybe_restorable {
            // Try to reuse the existing component, which is potentially allocated.
            update_restorable(restorable.into_inner());
        } else {
            let mut restorable = insertion_first_traversal_vals
                .get(&entity)
                .cloned()
                .unwrap_or_default();
            update_restorable(&mut restorable);
            if first_traversal {
                insertion_first_traversal_vals.insert(entity, restorable.clone());
                c.entity(entity).insert(restorable);
            }
        }
    }

    // Iterate into children.
    let Ok(children) = children_query.get(entity) else { return };
    for child in children.iter() {
        recursively_propagate_opacity_value(
            first_traversal,
            accumulated_opacity,
            seen_propagators,
            insertion_first_traversal_vals,
            c,
            children_query,
            nodes,
            *child,
        );
    }
}

//-------------------------------------------------------------------------------------------------------------------

/// Applies all opacity modifiers throughout the hierarchy, and caches the original opacity values for
/// restoration after rendering.
fn propagate_opacity_values(
    // Optimization to reduce reduntant traversals by 50%.
    mut seen_propagators: Local<EntityHashSet>,
    mut insertion_first_traversal_vals: Local<EntityHashMap<RestorableOpacity>>,
    mut c: Commands,
    propagators: Query<Entity, With<PropagateOpacity>>,
    children: Query<&Children>,
    mut nodes: Query<
        (
            // Include this in case we need to merge modifiers.
            Option<&PropagateOpacity>,
            Option<&mut RestorableOpacity>,
            Option<&mut UiImage>,
            Option<&mut Text>,
            Option<&mut BorderColor>,
            Option<&mut BackgroundColor>,
        ),
        With<Node>,
    >,
)
{
    seen_propagators.clear();
    insertion_first_traversal_vals.clear();

    for propagator in propagators.iter() {
        // Only do this in the base level so ancestor opacities properly reach all children.
        if seen_propagators.contains(&propagator) {
            continue;
        }

        recursively_propagate_opacity_value(
            true,
            1.0,
            &mut *seen_propagators,
            &mut *insertion_first_traversal_vals,
            &mut c,
            &children,
            &mut nodes,
            propagator,
        );
    }
}

//-------------------------------------------------------------------------------------------------------------------

/// Returns cached opacity values to components after modified values were rendered.
///
/// Note: For simpliciy we filter for `Changed<RestorableOpacity>`, which indicates values need to be fixed
/// in this system. If `RestorableOpacity` doesn't get modified, then it will simply be an inert component.
fn restore_opacity(
    mut nodes: Query<
        (
            &RestorableOpacity,
            Option<&mut UiImage>,
            Option<&mut Text>,
            Option<&mut BorderColor>,
            Option<&mut BackgroundColor>,
        ),
        Changed<RestorableOpacity>,
    >,
)
{
    // Restore alphas while avoiding excess change detection.
    for (restorable, maybe_img, maybe_text, maybe_br_color, maybe_bg_color) in nodes.iter_mut() {
        if let Some(mut img) = maybe_img {
            if color_alpha(&img.color) != restorable.ui_image {
                set_color_alpha(&mut img.color, restorable.ui_image);
            }
        }
        if let Some(mut text) = maybe_text {
            if text.sections.iter().enumerate().any(|(idx, section)| {
                let Some(restorable) = restorable.text.get(idx) else { return false };
                color_alpha(&section.style.color) != *restorable
            }) {
                text.sections
                    .iter_mut()
                    .enumerate()
                    .for_each(|(idx, section)| {
                        let Some(restorable) = restorable.text.get(idx) else { return };
                        set_color_alpha(&mut section.style.color, *restorable);
                    });
            }
        }
        if let Some(mut br_color) = maybe_br_color {
            if color_alpha(&br_color.0) != restorable.border_color {
                set_color_alpha(&mut br_color.0, restorable.border_color);
            }
        }
        if let Some(mut bg_color) = maybe_bg_color {
            if color_alpha(&bg_color.0) != restorable.background_color {
                set_color_alpha(&mut bg_color.0, restorable.background_color);
            }
        }
    }
}

//-------------------------------------------------------------------------------------------------------------------

/// Component for setting an opacity multiplier on a hierarchy of nodes.
///
/// The propagated value will stack with other opacity multipliers in the same hierarchy.
///
/// ## Limitations
///
/// The current implementation applies the opacity modifier to all child node components separately. This means
/// you won't get a *composited* fading effect. For example, if you have a window with an icon on it, and fade
/// out that window, then the window's background color will bleed through the icon when the icon's alpha is
/// reduced.
///
/// ## Performance
///
/// This is a convenient tool for fading in/fading out pop-ups like on-hover help text. However, it may not be
/// efficient to *hide* those popups using inherited opacity, because it does require hierarchy traversal.
/// If perf becomes an issue, you should use [`Visibility::Hidden`] to hide popups, and only insert
/// this component when animating a transition to full opacity.
#[derive(Component, Reflect, Default, Debug, Clone, PartialEq)]
#[cfg_attr(
    feature = "serde",
    derive(serde::Serialize, serde::Deserialize),
    reflect(Serialize, Deserialize)
)]
pub struct PropagateOpacity(pub f32);

impl Instruction for PropagateOpacity
{
    fn apply(self, entity: Entity, world: &mut World)
    {
        let Some(mut ec) = world.get_entity_mut(entity) else { return };
        ec.insert(self);
    }

    fn revert(entity: Entity, world: &mut World)
    {
        world.get_entity_mut(entity).map(|mut e| {
            e.remove::<Self>();
        });
    }
}

impl ThemedAttribute for PropagateOpacity
{
    type Value = f32;
    fn construct(value: Self::Value) -> Self
    {
        Self(value)
    }
}
impl ResponsiveAttribute for PropagateOpacity {}
impl AnimatableAttribute for PropagateOpacity {}

//-------------------------------------------------------------------------------------------------------------------

pub(crate) struct UiOpacityPlugin;

impl Plugin for UiOpacityPlugin
{
    fn build(&self, app: &mut App)
    {
        app.register_animatable::<PropagateOpacity>()
            .add_systems(
                PostUpdate,
                propagate_opacity_values
                    .after(ControlSet)
                    .after(DynamicStylePostUpdate)
                    // Before text is converted to glyphs for rendering.
                    .before(text_system),
            )
            // After rendering.
            .add_systems(First, restore_opacity);
    }
}

//-------------------------------------------------------------------------------------------------------------------<|MERGE_RESOLUTION|>--- conflicted
+++ resolved
@@ -1,18 +1,10 @@
 use bevy::ecs::entity::{EntityHashMap, EntityHashSet};
 use bevy::prelude::*;
 use bevy::ui::widget::text_system;
-<<<<<<< HEAD
-use serde::{Deserialize, Serialize};
-=======
->>>>>>> 35d6fe5d
 use smallvec::SmallVec;
 
 use crate::prelude::*;
 use crate::sickle_ext::prelude::DynamicStylePostUpdate;
-<<<<<<< HEAD
-use crate::sickle_ext::theme::ThemeUpdate;
-=======
->>>>>>> 35d6fe5d
 
 // TODO: consider adding IgnorePropagateOpacity so child nodes can opt-out. This would allow you to for example
 // fade in ancestor nodes while keeping a segment of the node tree the same opacity.
