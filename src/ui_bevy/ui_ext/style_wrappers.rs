use bevy::prelude::*;
use bevy_cobweb::prelude::*;
<<<<<<< HEAD
use serde::{Deserialize, Serialize};
=======
>>>>>>> 35d6fe5d

use crate::prelude::*;
use crate::sickle_ext::lerp::Lerp;

//-------------------------------------------------------------------------------------------------------------------

/// Mirrors [`UiRect`] for stylesheet serialization.
///
/// All fields default to `Val::Px(0.)`.
#[derive(Reflect, Debug, Copy, Clone, PartialEq)]
#[cfg_attr(
    feature = "serde",
    derive(serde::Serialize, serde::Deserialize),
    reflect(Serialize, Deserialize)
)]
pub struct StyleRect
{
    #[reflect(default = "StyleRect::default_field")]
    pub top: Val,
    #[reflect(default = "StyleRect::default_field")]
    pub bottom: Val,
    #[reflect(default = "StyleRect::default_field")]
    pub left: Val,
    #[reflect(default = "StyleRect::default_field")]
    pub right: Val,
}

impl StyleRect
{
    fn default_field() -> Val
    {
        Val::Px(0.)
    }

    /// Constructs a style rect with all sides equal to `single`.
    pub fn splat(single: Val) -> Self
    {
        Self { top: single, bottom: single, left: single, right: single }
    }
}

impl Into<UiRect> for StyleRect
{
    fn into(self) -> UiRect
    {
        UiRect {
            left: self.left,
            right: self.right,
            top: self.top,
            bottom: self.bottom,
        }
    }
}

impl Default for StyleRect
{
    fn default() -> Self
    {
        Self {
            top: Self::default_field(),
            bottom: Self::default_field(),
            left: Self::default_field(),
            right: Self::default_field(),
        }
    }
}

impl Lerp for StyleRect
{
    fn lerp(&self, to: Self, t: f32) -> Self
    {
        Self {
            left: self.left.lerp(to.left, t),
            right: self.right.lerp(to.right, t),
            top: self.top.lerp(to.top, t),
            bottom: self.bottom.lerp(to.bottom, t),
        }
    }
}

//-------------------------------------------------------------------------------------------------------------------

/// Mirrors [`Overflow`] for stylesheet serialization.
#[derive(Reflect, Default, Debug, Copy, Clone, PartialEq)]
#[cfg_attr(
    feature = "serde",
    derive(serde::Serialize, serde::Deserialize),
    reflect(Serialize, Deserialize)
)]
pub enum Clipping
{
    #[default]
    None,
    ClipX,
    ClipY,
    ClipXY,
}

impl Into<Overflow> for Clipping
{
    fn into(self) -> Overflow
    {
        match self {
            Self::None => Overflow { x: OverflowAxis::Visible, y: OverflowAxis::Visible },
            Self::ClipX => Overflow { x: OverflowAxis::Clip, y: OverflowAxis::Visible },
            Self::ClipY => Overflow { x: OverflowAxis::Visible, y: OverflowAxis::Clip },
            Self::ClipXY => Overflow { x: OverflowAxis::Clip, y: OverflowAxis::Clip },
        }
    }
}

//-------------------------------------------------------------------------------------------------------------------

/// Controls cross-axis alignment of the parallel rectangular sections where lines of children are arranged after
/// wrapping.
///
/// Does nothing if there are no wrapped lines.
///
/// Mirrors [`AlignContent`].
/// Excludes [`AlignContent::Start`] and [`AlignContent::End`] which are equivalent to the `FlexStart`/`FlexEnd`
/// variants (except when [`FlexWrap::WrapReverse`] is used, but don't use that).
///
/// Defaults to [`Self::FlexStart`].
#[derive(Reflect, Default, Debug, Copy, Clone, PartialEq)]
#[cfg_attr(
    feature = "serde",
    derive(serde::Serialize, serde::Deserialize),
    reflect(Serialize, Deserialize)
)]
pub enum JustifyLines
{
    /// Pack lines toward the start of the cross axis.
    ///
    /// Affected by [`ContentFlex::text_direction`] for [`FlexDirection::Column`].
    #[default]
    FlexStart,
    /// Pack lines toward the end of the cross axis.
    ///
    /// Affected by [`ContentFlex::text_direction`] for [`FlexDirection::Column`].
    FlexEnd,
    /// Pack lines toward the center of the cross axis.
    Center,
    /// Stretches the cross-axis lengths of lines of children. Lines are stretched to be equal in size if
    /// possible.
    ///
    /// The 'pre-stretch' size of a section is equal in main-length to the parent, and equal in cross-length to
    /// its largest pre-stretch child.
    Stretch,
    /// Even gaps between each line. No gap at the ends.
    SpaceBetween,
    /// Add space between each line and the ends.
    ///
    /// There will be one layer of space at the ends and one layer between each line.
    SpaceEvenly,
    /// Add space on each side of each line.
    ///
    /// There will be one layer of space at the ends and two layers between each line.
    SpaceAround,
}

impl Into<AlignContent> for JustifyLines
{
    fn into(self) -> AlignContent
    {
        match self {
            Self::FlexStart => AlignContent::FlexStart,
            Self::FlexEnd => AlignContent::FlexEnd,
            Self::Center => AlignContent::Center,
            Self::Stretch => AlignContent::Stretch,
            Self::SpaceBetween => AlignContent::SpaceBetween,
            Self::SpaceEvenly => AlignContent::SpaceEvenly,
            Self::SpaceAround => AlignContent::SpaceAround,
        }
    }
}

//-------------------------------------------------------------------------------------------------------------------

/// Controls alignment of children on the main axis within each wrapping line.
///
/// Has no effect in a line if at least one child in the line has `SelfFlex::flex_grow > 0`, since all space will
/// be taken up by flexing children.
///
/// Mirrors [`JustifyContent`].
/// Excludes [`JustifyContent::Default`] which is equivalent to `FlexStart`.
/// Excludes [`JustifyContent::Stretch`] which is only used for CSS Grid layouts (use [`SelfFlex::flex_grow`]/
/// [`SelfFlex::flex_shrink`] instead).
/// Excludes [`JustifyContent::Start`] and [`JustifyContent::End`], which are equivalent to the
/// `FlexStart`/`FlexEnd` variants for everything except [`FlexDirection::RowReverse`], where the `Start`/`End`
/// variants have the same behavior as for [`FlexDirection::Row`]. (There is additional complexity when
/// [`FlexWrap::WrapReverse`] is used, but don't use that.)
///
/// Defaults to [`Self::FlexStart`].
#[derive(Reflect, Default, Debug, Copy, Clone, PartialEq)]
#[cfg_attr(
    feature = "serde",
    derive(serde::Serialize, serde::Deserialize),
    reflect(Serialize, Deserialize)
)]
pub enum JustifyMain
{
    /*
    /// Cluster items at the start of the main axis.
    /// - [`FlexDirection::Row`]: Start according to [`ContentFlex::text_direction`].
    /// - [`FlexDirection::ReverseRow`]: Start according to [`ContentFlex::text_direction`]. ** difference
    /// - [`FlexDirection::Column`]: Top.
    /// - [`FlexDirection::ColumnReverse`]: Bottom.
    Start,
    /// Cluster items at the end of the main axis.
    /// - [`FlexDirection::Row`]: End according to [`ContentFlex::text_direction`].
    /// - [`FlexDirection::ReverseRow`]: End according to [`ContentFlex::text_direction`]. ** difference
    /// - [`FlexDirection::Column`]: Bottom.
    /// - [`FlexDirection::ColumnReverse`]: Top.
    End,
    */
    /// Cluster items at the start of the main axis.
    /// - [`FlexDirection::Row`]: Start according to [`ContentFlex::text_direction`].
    /// - [`FlexDirection::RowReverse`]: End according to [`ContentFlex::text_direction`].
    /// - [`FlexDirection::Column`]: Top.
    /// - [`FlexDirection::ColumnReverse`]: Bottom.
    #[default]
    FlexStart,
    /// Cluster items at the end of the main axis.
    /// - [`FlexDirection::Row`]: End according to [`ContentFlex::text_direction`].
    /// - [`FlexDirection::RowReverse`]: Start according to [`ContentFlex::text_direction`].
    /// - [`FlexDirection::Column`]: Bottom.
    /// - [`FlexDirection::ColumnReverse`]: Top.
    FlexEnd,
    /// Cluster items in the center of the main axis.
    Center,
    /// Even gaps between each child on the main axis. No gap at the ends.
    SpaceBetween,
    /// Add space between each child and the ends.
    ///
    /// There will be one layer of space at the ends and one layer between each child.
    SpaceEvenly,
    /// Add space on each side of each child on the main axis.
    ///
    /// There will be one layer of space at the ends and two layers between each child.
    SpaceAround,
}

impl Into<JustifyContent> for JustifyMain
{
    fn into(self) -> JustifyContent
    {
        match self {
            Self::FlexStart => JustifyContent::FlexStart,
            Self::FlexEnd => JustifyContent::FlexEnd,
            Self::Center => JustifyContent::Center,
            Self::SpaceBetween => JustifyContent::SpaceBetween,
            Self::SpaceEvenly => JustifyContent::SpaceEvenly,
            Self::SpaceAround => JustifyContent::SpaceAround,
        }
    }
}

//-------------------------------------------------------------------------------------------------------------------

/// Sets the default cross-axis alignment of children within each wrapping line.
///
/// Can be overwridden on individual items with [`JustifySelfCross`].
///
/// Mirrors [`AlignItems`].
/// Excludes [`AlignItems::Baseline`] which is too confusing to use easily.
/// Excludes [`AlignItems::Default`] which is usually [`Self::Stretch`] but sometimes [`Self::FlexStart`].
/// Excludes [`AlignItems::Start`] and [`AlignItems::End`] which are equivalent to the `FlexStart`/`FlexEnd`
/// variants (except when [`FlexWrap::WrapReverse`] is used, but don't use that).
///
/// Defaults to [`Self::FlexStart`].
#[derive(Reflect, Default, Debug, Copy, Clone, PartialEq)]
#[cfg_attr(
    feature = "serde",
    derive(serde::Serialize, serde::Deserialize),
    reflect(Serialize, Deserialize)
)]
pub enum JustifyCross
{
    /// Align children to the start of the cross axis in each line.
    #[default]
    FlexStart,
    /// Align children to the end of the cross axis in each line.
    FlexEnd,
    /// Align children to the center of the cross axis in each line.
    Center,
    /// Children along the cross-axis are stretched to fill the available space on that axis (respecting min/max
    /// limits).
    ///
    /// If a cross-axis has multiple lines due to [`ContentFlex::flex_wrap`], stretching will only fill a given
    /// line without overflow.
    ///
    /// Stretch is applied after other sizing and positioning is calculated. It's a kind of 'bonus sizing'.
    ///
    /// If using [`AbsoluteStyle`] and [`Dims::top`]/[`Dims::bottom`]/[`Dims::left`]/[`Dims::right`] are set to
    /// all auto, then this falls back to [`JustifyCross::FlexStart`].
    Stretch,
}

impl Into<AlignItems> for JustifyCross
{
    fn into(self) -> AlignItems
    {
        match self {
            Self::FlexStart => AlignItems::FlexStart,
            Self::FlexEnd => AlignItems::FlexEnd,
            Self::Center => AlignItems::Center,
            Self::Stretch => AlignItems::Stretch,
        }
    }
}

//-------------------------------------------------------------------------------------------------------------------

/// Sets the cross-axis alignment of a node, overriding its parent's [`JustifyCross`] setting.
///
/// Mirrors [`AlignSelf`].
/// Excludes [`AlignSelf::Baseline`] which is too confusing to use easily.
/// Excludes [`AlignSelf::Start`] and [`AlignSelf::End`] which are equivalent to the `FlexStart`/`FlexEnd` variants
/// (except when [`FlexWrap::WrapReverse`] is used, but don't use that).
///
/// Defaults to [`Self::Auto`].
#[derive(ReactComponent, Reflect, Default, Debug, Copy, Clone, PartialEq)]
#[cfg_attr(
    feature = "serde",
    derive(serde::Serialize, serde::Deserialize),
    reflect(Serialize, Deserialize)
)]
pub enum JustifySelfCross
{
    /// Adopt the parent's [`JustifyCross`] setting.
    #[default]
    Auto,
    /// Align self to the start of the cross axis in the line where it resides.
    FlexStart,
    /// Align self to the end of the cross axis in the line where it resides.
    FlexEnd,
    /// Align self to the center of the cross axis in the line where it resides.
    Center,
    /// See [`JustifyCross::Stretch`].
    Stretch,
}

impl Into<AlignSelf> for JustifySelfCross
{
    fn into(self) -> AlignSelf
    {
        match self {
            Self::Auto => AlignSelf::Auto,
            Self::FlexStart => AlignSelf::FlexStart,
            Self::FlexEnd => AlignSelf::FlexEnd,
            Self::Center => AlignSelf::Center,
            Self::Stretch => AlignSelf::Stretch,
        }
    }
}

//-------------------------------------------------------------------------------------------------------------------

/// Controls a node's size and offset.
///
<<<<<<< HEAD
/// Mirrors fields in [`Node`].
#[derive(Reflect, Debug, Clone, PartialEq, Serialize, Deserialize)]
=======
/// Mirrors fields in [`Style`].
#[derive(Reflect, Debug, Clone, PartialEq)]
#[cfg_attr(
    feature = "serde",
    derive(serde::Serialize, serde::Deserialize),
    reflect(Serialize, Deserialize)
)]
>>>>>>> 35d6fe5d
pub struct Dims
{
    /// Indicates the `desired` width of the node.
    ///
    /// Defaults to [`Val::Auto`], which means 'content-sized'.
    ///
    /// If set to non-[`Val::Auto`], then the desired width will be overriden if:
    /// - [`FlexStyle`]: If [`FlexDirection::Row`]/[`FlexDirection::RowReverse`] is set and
    ///   [`SelfFlex::flex_basis`] is set to non-auto.
    ///
    /// If set to [`Val::Auto`], then the desired width will be overriden if:
    /// - [`AbsoluteStyle`]: [`Dims::left`] and [`Dims::right`] are set.
    /// - [`FlexStyle`]: Parent is using [`FlexDirection::Column`]/[`FlexDirection::ColumnReverse`] and
    ///   [`JustifyCross::Stretch`]. Or, if parent is using [`FlexDirection::Row`]/[`FlexDirection::RowReverse`]
    ///   and self is using [`SelfFlex::flex_grow`]/[`SelfFlex::flex_shrink`].
    #[reflect(default)]
    pub width: Val,
    /// Indicates the `desired` height of the node.
    ///
    /// Defaults to [`Val::Auto`], which means 'content-sized'.
    ///
    /// If set to non-[`Val::Auto`], then the desired height will be overriden if:
    /// - [`FlexStyle`]: If [`FlexDirection::Column`]/[`FlexDirection::ColumnReverse`] is set and
    ///   [`SelfFlex::flex_basis`] is set to non-auto.
    ///
    /// If set to [`Val::Auto`], then the desired height will be overriden if:
    /// - [`AbsoluteStyle`]: [`Dims::top`] and [`Dims::bottom`] are set.
    /// - [`FlexStyle`]: Parent is using [`FlexDirection::Row`]/[`FlexDirection::RowReverse`] and
    ///   [`JustifyCross::Stretch`]. Or, if the parent is using
    ///   [`FlexDirection::Column`]/[`FlexDirection::ColumnReverse`] and self is using
    ///   [`SelfFlex::flex_grow`]/[`SelfFlex::flex_shrink`].
    #[reflect(default)]
    pub height: Val,
    /// Controls the absolute maximum width of the node.
    ///
    /// Defaults to [`Val::Auto`], which means 'infinite'.
    #[reflect(default)]
    pub max_width: Val,
    /// Controls the absolute maximum height of the node.
    ///
    /// Defaults to [`Val::Auto`], which means 'infinite'.
    #[reflect(default)]
    pub max_height: Val,
    /// Controls the absolute minimum width of the node.
    ///
    /// Defaults to [`Val::Auto`], which means 'same as `width`'.
    #[reflect(default)]
    pub min_width: Val,
    /// Controls the absolute minimum height of the node.
    ///
    /// Defaults to [`Val::Auto`], which means 'same as `height`'.
    #[reflect(default)]
    pub min_height: Val,
    /// Forces a specific `width/height` ratio.
    ///
    /// Only takes effect if at least one of [`Self::width`] or [`Self::height`] is set to [`Val::Auto`].
    ///
    /// - [`AbsoluteStyle`]: If `width`/`height` are set to auto and all offset fields are set, then the offset's
    ///   `bottom` parameter will be ignored and the aspect ratio will use the `left`/`right` controlled width.
    /// - [`FlexStyle`]: [`SelfFlex::flex_basis`] can override the width/height, which affects whether they are
    ///   considered 'auto'.
    #[reflect(default)]
    pub aspect_ratio: Option<f32>,
    /// Region between a node's boundary and its padding.
    ///
    /// All border sizes with [`Val::Percent`] are computed with respect to the *width* of the node.
    ///
    /// See [`BorderColor`] for a typical use-case.
    ///
    /// Defaults to zero border.
    #[reflect(default)]
    pub border: StyleRect,
    /// Position offsets applied to the edges of a node's margin.
    /// - [`AbsoluteStyle`] (absolute): Relative to its parent's boundary (ignoring padding). Can be used to
    ///   resize the node if `width`/`height` is set to auto and both `left`/`right` or `top`/`bottom` are set.
    /// - [`FlexStyle`] (relative): Relative to the final position of the edges of its margin after layout is
    ///   calculated. Does not affect the layout of other nodes. Cannot be used to resize the node (see note
    ///   following).
    ///
    /// If both `left` and `right` are set, then `right` will be overridden by the `width` field unless it is
    /// [`Val::Auto`]. The same goes for `top`/`bottom`/`height`. In practice this means [`FlexStyle`] cannot
    /// use both `left`/`right` or `top`/`bottom` parameters since if `width`/`height` are auto then the
    /// layout algorithm will control the node size.
    ///
    /// Defaults to `StyleRect{ left: Val::Pixels(0.), top: Val::Pixels(0.), right: Val::Auto, left: Val::Auto }`.
    /// This ensures [`AbsoluteStyle`] nodes will start in the upper left corner of their parents. If the
    /// offset is set to all [`Val::Auto`] then the node's position will be controlled by its parent's
    /// [`ContentFlex`] parameters. You must set the `left`/`top` fields to auto if using [`FlexStyle`] and
    /// you want to use `right`/`bottom`.
    #[reflect(default = "Dims::default_top")]
    pub top: Val,
    /// See [`Self::top`].
    #[reflect(default)]
    pub bottom: Val,
    /// See [`Self::top`].
    #[reflect(default = "Dims::default_left")]
    pub left: Val,
    /// See [`Self::top`].
    #[reflect(default)]
    pub right: Val,
}

impl Dims
{
    /// Adds this struct's contents to [`Node`].
    pub fn set_in_style(&self, style: &mut Node)
    {
        style.width = self.width;
        style.height = self.height;
        style.max_width = self.max_width;
        style.max_height = self.max_height;
        style.min_width = self.min_width;
        style.min_height = self.min_height;
        style.aspect_ratio = self.aspect_ratio;
        style.border = self.border.into();
        style.left = self.left;
        style.right = self.right;
        style.top = self.top;
        style.bottom = self.bottom;
    }

    fn default_top() -> Val
    {
        Val::Px(0.)
    }
    fn default_left() -> Val
    {
        Val::Px(0.)
    }
}

impl Default for Dims
{
    fn default() -> Self
    {
        Self {
            width: Default::default(),
            height: Default::default(),
            max_width: Default::default(),
            max_height: Default::default(),
            min_width: Default::default(),
            min_height: Default::default(),
            aspect_ratio: Default::default(),
            border: Default::default(),
            top: Dims::default_top(),
            bottom: Default::default(),
            left: Dims::default_left(),
            right: Default::default(),
        }
    }
}

//-------------------------------------------------------------------------------------------------------------------

/// Controls the layout of a node's children.
///
<<<<<<< HEAD
/// Mirrors fields in [`Node`].
#[derive(Reflect, Debug, Clone, PartialEq, Serialize, Deserialize)]
=======
/// Mirrors fields in [`Style`].
#[derive(Reflect, Debug, Clone, PartialEq)]
#[cfg_attr(
    feature = "serde",
    derive(serde::Serialize, serde::Deserialize),
    reflect(Serialize, Deserialize)
)]
>>>>>>> 35d6fe5d
pub struct ContentFlex
{
    /// Determines whether the node contents will be clipped at the node boundary.
    ///
    /// Defaults to no clipping.
    #[reflect(default)]
    pub clipping: Clipping,
    /// Inserts space between the node's [`Dims::border`] and its contents.
    ///
    /// All padding sizes with [`Val::Percent`] are computed with respect to the *width* of the node.
    ///
    /// Defaults to zero padding.
    #[reflect(default)]
    pub padding: StyleRect,
    /// Controls which direction the main flex axis points within this node.
    ///
    /// - [`FlexDirection::Row`]: same direction as [`Self::text_direction`], flex wrapped lines are added down
    /// - [`FlexDirection::Column`]: top-to-bottom, flex wrapped rows are added in [`Self::text_direction`]
    /// - [`FlexDirection::RowReverse`]: opposite direction to [`Self::text_direction`], flex wrapped rows are
    ///   added down
    /// - [`FlexDirection::ColumnReverse`]: bottom-to-top, flex wrapped rows are added in [`Self::text_direction`]
    #[reflect(default)]
    pub flex_direction: FlexDirection,
    /// Controls whether children should wrap to multiple lines when overflowing the main axis.
    ///
    /// If children wrap, then wrapping lines can potentially overflow the cross axis.
    ///
    /// It is not recommended to use [`FlexWrap::WrapReverse`] unless you are prepared for the added complexity of
    /// figuring out how
    /// [`JustifyMain`]/[`JustifyCross`]/[`JustifyLines`]/[`ContentFlex::text_direction`]/[`FlexDirection`]
    /// interlace with it to produce the final layout.
    ///
    /// Defaults to [`FlexWrap::NoWrap`].
    #[reflect(default = "ContentFlex::default_flex_wrap")]
    pub flex_wrap: FlexWrap,
    /// Controls how lines containing wrapped children should be aligned within the space of the parent.
    ///
    /// Line alignment is calculated after child nodes compute their target sizes, but before stretch factors are
    /// applied.
    ///
    /// Has no effect if [`Self::flex_wrap`] is set to [`FlexWrap::NoWrap`].
    ///
    /// Mirrors [`Node::align_content`].
    #[reflect(default)]
    pub justify_lines: JustifyLines,
    /// Controls how children should be aligned on the main axis.
    ///
    /// Does nothing in a wrapped line if:
    /// - Any child in the line has a [`SelfFlex::margin`] with [`Val::Auto`] set for a side on the main axis, or
    ///   has [`SelfFlex::flex_grow`] greater than `0.`.
    ///
    /// Mirrors [`Node::justify_content`].
    #[reflect(default)]
    pub justify_main: JustifyMain,
    /// Controls how children should be aligned on the cross axis.
    ///
    /// Child cross-alignment is calculated after line alignment ([`Self::justify_lines`]), since line alignment
    /// affects how wide the cross-axis of each line will be.
    ///
    /// Has no effect on a child if it has a [`SelfFlex::margin`] with [`Val::Auto`] set for a side on the cross
    /// axis.
    ///
    /// Mirrors [`Node::align_items`].
    #[reflect(default)]
    pub justify_cross: JustifyCross,
    /// Controls the direction of text (left-to-right (e.g. English) or right-to-left (e.g. Arabic)).
    ///
    /// Defaults to [`Direction::Inherit`] with fallback to [`Direction::LeftToRight`].
    #[reflect(default)]
    pub text_direction: Direction,
    /// Gap applied between columns when organizing children.
    ///
    /// This is essentially a fixed gap inserted between children on the main axis, or lines on the cross axis.
    #[reflect(default)]
    pub column_gap: Val,
    /// Gap applied between rows when organizing children.
    ///
    /// This is essentially a fixed gap inserted between children on the main axis, or lines on the cross axis.
    #[reflect(default)]
    pub row_gap: Val,
}

impl ContentFlex
{
    /// Adds this struct's contents to [`Node`].
    pub fn set_in_style(&self, style: &mut Node)
    {
        style.overflow = self.clipping.into();
        style.padding = self.padding.into();
        style.flex_direction = self.flex_direction;
        style.align_content = self.justify_lines.into();
        style.justify_content = self.justify_main.into();
        style.align_items = self.justify_cross.into();
        style.direction = self.text_direction;
        style.column_gap = self.column_gap;
        style.row_gap = self.row_gap;
    }

    fn default_flex_wrap() -> FlexWrap
    {
        FlexWrap::NoWrap
    }
}

impl Default for ContentFlex
{
    fn default() -> Self
    {
        Self {
            flex_wrap: Self::default_flex_wrap(),

            clipping: Default::default(),
            padding: Default::default(),
            flex_direction: Default::default(),
            justify_lines: Default::default(),
            justify_main: Default::default(),
            justify_cross: Default::default(),
            text_direction: Default::default(),
            column_gap: Default::default(),
            row_gap: Default::default(),
        }
    }
}

//-------------------------------------------------------------------------------------------------------------------

/// Controls a node's flex behavior in its parent.
///
<<<<<<< HEAD
/// Mirrors fields in [`Node`].
#[derive(Reflect, Debug, Clone, PartialEq, Serialize, Deserialize)]
=======
/// Mirrors fields in [`Style`].
#[derive(Reflect, Debug, Clone, PartialEq)]
#[cfg_attr(
    feature = "serde",
    derive(serde::Serialize, serde::Deserialize),
    reflect(Serialize, Deserialize)
)]
>>>>>>> 35d6fe5d
pub struct SelfFlex
{
    /// Adds space outside the boundary of a node.
    ///
    /// If the main-axis values are set to [`Val::Auto`] then [`JustifyMain`] will do nothing, and similarly for
    /// the cross-axis with [`JustifyCross`].
    ///
    /// Defaults to zero margin.
    #[reflect(default)]
    pub margin: StyleRect,
    /// Overrides [`Dims::width`] or [`Dims::height`] along the parent's main axis.
    ///
    /// Defaults to [`Val::Auto`], which means 'fall back to width/height'.
    #[reflect(default)]
    pub flex_basis: Val,
    /// Controls automatic growing of a node up to its max size when its parent has excess space.
    ///
    /// When a line in the parent contains extra space on the main axis, it is distributed to each child
    /// proportional to `flex_grow / sum(flex_grow)`.
    ///
    /// Has no effect if the parent is using [`FlexWrap::Wrap`].
    ///
    /// Defaults to `0.`.
    #[reflect(default)]
    pub flex_grow: f32,
    /// Controls automatic shrinking of a node down to its minimum size when its parent doesn't have enough space.
    ///
    /// When a line in the parent overflows the main axis, shrinkage is distributed to each child proportional to
    /// `flex_shrink / sum(flex_shrink)`.
    /// If `sum(flex_shrink)` is zero then no nodes will shrink.
    /// If a child shrinks all the way to its minimum size, then its remaining shrink-share is distributed to
    /// other children with `flex_shrink`.
    ///
    /// Has no effect if the parent is using [`FlexWrap::Wrap`].
    ///
    /// Defaults to `1.`.
    #[reflect(default)]
    pub flex_shrink: f32,
    /// Controls how this node should be aligned on its parent's cross axis.
    ///
    /// If not set to [`JustifySelfCross::Auto`], then this overrides the parent's [`ContentFlex::justify_cross`]
    /// setting.
    ///
    /// Does nothing if the node's [`Self::margin`] has [`Val::Auto`] set on either of its cross-axis sides.
    ///
    /// Mirrors [`Node::align_self`].
    ///
    /// Defaults to [`JustifySelfCross::Auto`].
    #[reflect(default)]
    pub justify_self_cross: JustifySelfCross,
}

impl SelfFlex
{
    /// Adds this struct's contents to [`Node`].
    pub fn set_in_style(&self, style: &mut Node)
    {
        style.margin = self.margin.into();
        style.flex_basis = self.flex_basis;
        style.flex_grow = self.flex_grow;
        style.flex_shrink = self.flex_shrink;
        style.align_self = self.justify_self_cross.into();
    }
}

impl Default for SelfFlex
{
    fn default() -> Self
    {
        Self {
            margin: Default::default(),
            flex_basis: Default::default(),
            flex_grow: Default::default(),
            flex_shrink: 1.,
            justify_self_cross: Default::default(),
        }
    }
}

//-------------------------------------------------------------------------------------------------------------------

/// UI style for absolute-positioned nodes.
///
/// Represents a [`Node`] with [`Display::Flex`] and [`PositionType::Absolute`].
/// Note that if you want an absolute node's position to be controlled by its parent's [`ContentFlex`], then set
/// the node's [`Dims::top`]/[`Dims::bottom`]/[`Dims::left`]/[`Dims::right`] fields to [`Val::Auto`].
///
/// See [`FlexStyle`] for flexbox-controlled nodes.
#[derive(ReactComponent, Reflect, Default, Debug, Clone, PartialEq)]
#[cfg_attr(
    feature = "serde",
    derive(serde::Serialize, serde::Deserialize),
    reflect(Serialize, Deserialize)
)]
pub struct AbsoluteStyle
{
    #[reflect(default)]
    pub dims: Dims,
    #[reflect(default)]
    pub content: ContentFlex,
}

impl Into<Node> for AbsoluteStyle
{
    fn into(self) -> Node
    {
        let mut style = Node::default();
        style.display = Display::Flex;
        style.position_type = PositionType::Absolute;
        self.dims.set_in_style(&mut style);
        self.content.set_in_style(&mut style);
        style
    }
}

impl Instruction for AbsoluteStyle
{
    fn apply(self, entity: Entity, world: &mut World)
    {
        let Some(mut emut) = world.get_entity_mut(entity) else { return };
        match emut.get_mut::<React<AbsoluteStyle>>() {
            Some(mut component) => {
                *component.get_noreact() = self;
                React::<AbsoluteStyle>::trigger_mutation(entity, world);
            }
            None => {
                world.react(|rc| rc.insert(entity, self));
            }
        }
    }

    fn revert(entity: Entity, world: &mut World)
    {
        world.get_entity_mut(entity).map(|mut e| {
            e.remove::<(React<AbsoluteStyle>, React<FlexStyle>, Node)>();
        });
    }
}

//-------------------------------------------------------------------------------------------------------------------

/// UI style for flexbox-controlled nodes.
///
/// Represents a [`Node`] with [`Display::Flex`] and [`PositionType::Relative`].
///
/// See [`AbsoluteStyle`] for absolute-positioned nodes.
#[derive(ReactComponent, Reflect, Default, Debug, Clone, PartialEq)]
#[cfg_attr(
    feature = "serde",
    derive(serde::Serialize, serde::Deserialize),
    reflect(Serialize, Deserialize)
)]
pub struct FlexStyle
{
    #[reflect(default)]
    pub dims: Dims,
    #[reflect(default)]
    pub content: ContentFlex,
    #[reflect(default)]
    pub flex: SelfFlex,
}

impl Into<Node> for FlexStyle
{
    fn into(self) -> Node
    {
        let mut style = Node::default();
        style.display = Display::Flex;
        style.position_type = PositionType::Relative;
        self.dims.set_in_style(&mut style);
        self.content.set_in_style(&mut style);
        self.flex.set_in_style(&mut style);
        style
    }
}

impl Instruction for FlexStyle
{
    fn apply(self, entity: Entity, world: &mut World)
    {
        let Some(mut emut) = world.get_entity_mut(entity) else { return };
        match emut.get_mut::<React<FlexStyle>>() {
            Some(mut component) => {
                *component.get_noreact() = self;
                React::<FlexStyle>::trigger_mutation(entity, world);
            }
            None => {
                world.react(|rc| rc.insert(entity, self));
            }
        }
    }

    fn revert(entity: Entity, world: &mut World)
    {
        world.get_entity_mut(entity).map(|mut e| {
            e.remove::<(React<AbsoluteStyle>, React<FlexStyle>, Node)>();
        });
    }
}

//-------------------------------------------------------------------------------------------------------------------

<<<<<<< HEAD
/// Reactive component that toggles the [`Node::display`] field.
#[derive(ReactComponent, Reflect, Default, Debug, Copy, Clone, PartialEq, Serialize, Deserialize)]
=======
/// Reactive component that toggles the [`Style::display`] field.
#[derive(ReactComponent, Reflect, Default, Debug, Copy, Clone, PartialEq)]
#[cfg_attr(
    feature = "serde",
    derive(serde::Serialize, serde::Deserialize),
    reflect(Serialize, Deserialize)
)]
>>>>>>> 35d6fe5d
pub enum DisplayControl
{
    /// Corresponds to [`Display::Flex`].
    #[default]
    Display,
    /// Corresponds to [`Display::None`].
    Hide,
}

impl Into<Display> for DisplayControl
{
    fn into(self) -> Display
    {
        match self {
            Self::Display => Display::Flex,
            Self::Hide => Display::None,
        }
    }
}

impl Instruction for DisplayControl
{
    fn apply(self, entity: Entity, world: &mut World)
    {
        let Some(mut emut) = world.get_entity_mut(entity) else { return };
        match emut.get_mut::<React<DisplayControl>>() {
            Some(mut component) => {
                *component.get_noreact() = self;
                React::<DisplayControl>::trigger_mutation(entity, world);
            }
            None => {
                world.react(|rc| rc.insert(entity, self));
            }
        }
    }

    fn revert(entity: Entity, world: &mut World)
    {
        world.get_entity_mut(entity).map(|mut e| {
            e.remove::<React<DisplayControl>>();
            if let Some(mut style) = e.get_mut::<Node>() {
                style.display = Self::Display.into();
            }
        });
    }
}

//-------------------------------------------------------------------------------------------------------------------

fn detect_absolute_style(
    mut commands: Commands,
    insertion: InsertionEvent<AbsoluteStyle>,
    mutation: MutationEvent<AbsoluteStyle>,
    node: Query<(&React<AbsoluteStyle>, Option<&React<DisplayControl>>)>,
)
{
    let entity = insertion.get().unwrap_or_else(|| mutation.entity());
    let Ok((style, maybe_display_control)) = node.get(entity) else { return };
    let mut style: Node = (*style).clone().into();
    if let Some(control) = maybe_display_control {
        style.display = (**control).into();
    }
    commands.entity(entity).try_insert(style.clone());
}

struct DetectAbsoluteStyle;
impl WorldReactor for DetectAbsoluteStyle
{
    type StartingTriggers = (InsertionTrigger<AbsoluteStyle>, MutationTrigger<AbsoluteStyle>);
    type Triggers = ();
    fn reactor(self) -> SystemCommandCallback
    {
        SystemCommandCallback::new(detect_absolute_style)
    }
}

//-------------------------------------------------------------------------------------------------------------------

fn detect_flex_style(
    mut commands: Commands,
    insertion: InsertionEvent<FlexStyle>,
    mutation: MutationEvent<FlexStyle>,
    node: Query<(&React<FlexStyle>, Option<&React<DisplayControl>>)>,
)
{
    let entity = insertion.get().unwrap_or_else(|| mutation.entity());
    let Ok((style, maybe_display_control)) = node.get(entity) else { return };
    let mut style: Node = (*style).clone().into();
    if let Some(control) = maybe_display_control {
        style.display = (**control).into();
    }
    commands.entity(entity).try_insert(style.clone());
}

struct DetectFlexStyle;
impl WorldReactor for DetectFlexStyle
{
    type StartingTriggers = (InsertionTrigger<FlexStyle>, MutationTrigger<FlexStyle>);
    type Triggers = ();
    fn reactor(self) -> SystemCommandCallback
    {
        SystemCommandCallback::new(detect_flex_style)
    }
}

//-------------------------------------------------------------------------------------------------------------------

fn detect_display_control(
    insertion: InsertionEvent<DisplayControl>,
    mutation: MutationEvent<DisplayControl>,
    mut node: Query<(&mut Node, &React<DisplayControl>)>,
)
{
    let entity = insertion.get().unwrap_or_else(|| mutation.entity());
    let Ok((mut style, control)) = node.get_mut(entity) else { return };
    style.display = (**control).into();
}

struct DetectDisplayControl;
impl WorldReactor for DetectDisplayControl
{
    type StartingTriggers = (InsertionTrigger<DisplayControl>, MutationTrigger<DisplayControl>);
    type Triggers = ();
    fn reactor(self) -> SystemCommandCallback
    {
        SystemCommandCallback::new(detect_display_control)
    }
}

//-------------------------------------------------------------------------------------------------------------------

pub(crate) struct StyleWrappersPlugin;

impl Plugin for StyleWrappersPlugin
{
    fn build(&self, app: &mut App)
    {
        app.add_world_reactor_with(
            DetectAbsoluteStyle,
            (insertion::<AbsoluteStyle>(), mutation::<AbsoluteStyle>()),
        )
        .add_world_reactor_with(DetectFlexStyle, (insertion::<FlexStyle>(), mutation::<FlexStyle>()))
        .add_world_reactor_with(
            DetectDisplayControl,
            (insertion::<DisplayControl>(), mutation::<DisplayControl>()),
        )
        .register_instruction_type::<AbsoluteStyle>()
        .register_instruction_type::<FlexStyle>()
        .register_instruction_type::<DisplayControl>();
    }
}

//-------------------------------------------------------------------------------------------------------------------<|MERGE_RESOLUTION|>--- conflicted
+++ resolved
@@ -1,9 +1,5 @@
 use bevy::prelude::*;
 use bevy_cobweb::prelude::*;
-<<<<<<< HEAD
-use serde::{Deserialize, Serialize};
-=======
->>>>>>> 35d6fe5d
 
 use crate::prelude::*;
 use crate::sickle_ext::lerp::Lerp;
@@ -364,10 +360,6 @@
 
 /// Controls a node's size and offset.
 ///
-<<<<<<< HEAD
-/// Mirrors fields in [`Node`].
-#[derive(Reflect, Debug, Clone, PartialEq, Serialize, Deserialize)]
-=======
 /// Mirrors fields in [`Style`].
 #[derive(Reflect, Debug, Clone, PartialEq)]
 #[cfg_attr(
@@ -375,7 +367,6 @@
     derive(serde::Serialize, serde::Deserialize),
     reflect(Serialize, Deserialize)
 )]
->>>>>>> 35d6fe5d
 pub struct Dims
 {
     /// Indicates the `desired` width of the node.
@@ -480,8 +471,8 @@
 
 impl Dims
 {
-    /// Adds this struct's contents to [`Node`].
-    pub fn set_in_style(&self, style: &mut Node)
+    /// Adds this struct's contents to [`Style`].
+    pub fn set_in_style(&self, style: &mut Style)
     {
         style.width = self.width;
         style.height = self.height;
@@ -532,10 +523,6 @@
 
 /// Controls the layout of a node's children.
 ///
-<<<<<<< HEAD
-/// Mirrors fields in [`Node`].
-#[derive(Reflect, Debug, Clone, PartialEq, Serialize, Deserialize)]
-=======
 /// Mirrors fields in [`Style`].
 #[derive(Reflect, Debug, Clone, PartialEq)]
 #[cfg_attr(
@@ -543,7 +530,6 @@
     derive(serde::Serialize, serde::Deserialize),
     reflect(Serialize, Deserialize)
 )]
->>>>>>> 35d6fe5d
 pub struct ContentFlex
 {
     /// Determines whether the node contents will be clipped at the node boundary.
@@ -586,7 +572,7 @@
     ///
     /// Has no effect if [`Self::flex_wrap`] is set to [`FlexWrap::NoWrap`].
     ///
-    /// Mirrors [`Node::align_content`].
+    /// Mirrors [`Style::align_content`].
     #[reflect(default)]
     pub justify_lines: JustifyLines,
     /// Controls how children should be aligned on the main axis.
@@ -595,7 +581,7 @@
     /// - Any child in the line has a [`SelfFlex::margin`] with [`Val::Auto`] set for a side on the main axis, or
     ///   has [`SelfFlex::flex_grow`] greater than `0.`.
     ///
-    /// Mirrors [`Node::justify_content`].
+    /// Mirrors [`Style::justify_content`].
     #[reflect(default)]
     pub justify_main: JustifyMain,
     /// Controls how children should be aligned on the cross axis.
@@ -606,7 +592,7 @@
     /// Has no effect on a child if it has a [`SelfFlex::margin`] with [`Val::Auto`] set for a side on the cross
     /// axis.
     ///
-    /// Mirrors [`Node::align_items`].
+    /// Mirrors [`Style::align_items`].
     #[reflect(default)]
     pub justify_cross: JustifyCross,
     /// Controls the direction of text (left-to-right (e.g. English) or right-to-left (e.g. Arabic)).
@@ -628,8 +614,8 @@
 
 impl ContentFlex
 {
-    /// Adds this struct's contents to [`Node`].
-    pub fn set_in_style(&self, style: &mut Node)
+    /// Adds this struct's contents to [`Style`].
+    pub fn set_in_style(&self, style: &mut Style)
     {
         style.overflow = self.clipping.into();
         style.padding = self.padding.into();
@@ -672,10 +658,6 @@
 
 /// Controls a node's flex behavior in its parent.
 ///
-<<<<<<< HEAD
-/// Mirrors fields in [`Node`].
-#[derive(Reflect, Debug, Clone, PartialEq, Serialize, Deserialize)]
-=======
 /// Mirrors fields in [`Style`].
 #[derive(Reflect, Debug, Clone, PartialEq)]
 #[cfg_attr(
@@ -683,7 +665,6 @@
     derive(serde::Serialize, serde::Deserialize),
     reflect(Serialize, Deserialize)
 )]
->>>>>>> 35d6fe5d
 pub struct SelfFlex
 {
     /// Adds space outside the boundary of a node.
@@ -729,7 +710,7 @@
     ///
     /// Does nothing if the node's [`Self::margin`] has [`Val::Auto`] set on either of its cross-axis sides.
     ///
-    /// Mirrors [`Node::align_self`].
+    /// Mirrors [`Style::align_self`].
     ///
     /// Defaults to [`JustifySelfCross::Auto`].
     #[reflect(default)]
@@ -738,8 +719,8 @@
 
 impl SelfFlex
 {
-    /// Adds this struct's contents to [`Node`].
-    pub fn set_in_style(&self, style: &mut Node)
+    /// Adds this struct's contents to [`Style`].
+    pub fn set_in_style(&self, style: &mut Style)
     {
         style.margin = self.margin.into();
         style.flex_basis = self.flex_basis;
@@ -767,7 +748,7 @@
 
 /// UI style for absolute-positioned nodes.
 ///
-/// Represents a [`Node`] with [`Display::Flex`] and [`PositionType::Absolute`].
+/// Represents a [`Style`] with [`Display::Flex`] and [`PositionType::Absolute`].
 /// Note that if you want an absolute node's position to be controlled by its parent's [`ContentFlex`], then set
 /// the node's [`Dims::top`]/[`Dims::bottom`]/[`Dims::left`]/[`Dims::right`] fields to [`Val::Auto`].
 ///
@@ -786,11 +767,11 @@
     pub content: ContentFlex,
 }
 
-impl Into<Node> for AbsoluteStyle
-{
-    fn into(self) -> Node
-    {
-        let mut style = Node::default();
+impl Into<Style> for AbsoluteStyle
+{
+    fn into(self) -> Style
+    {
+        let mut style = Style::default();
         style.display = Display::Flex;
         style.position_type = PositionType::Absolute;
         self.dims.set_in_style(&mut style);
@@ -818,7 +799,7 @@
     fn revert(entity: Entity, world: &mut World)
     {
         world.get_entity_mut(entity).map(|mut e| {
-            e.remove::<(React<AbsoluteStyle>, React<FlexStyle>, Node)>();
+            e.remove::<(React<AbsoluteStyle>, React<FlexStyle>, Style)>();
         });
     }
 }
@@ -827,7 +808,7 @@
 
 /// UI style for flexbox-controlled nodes.
 ///
-/// Represents a [`Node`] with [`Display::Flex`] and [`PositionType::Relative`].
+/// Represents a [`Style`] with [`Display::Flex`] and [`PositionType::Relative`].
 ///
 /// See [`AbsoluteStyle`] for absolute-positioned nodes.
 #[derive(ReactComponent, Reflect, Default, Debug, Clone, PartialEq)]
@@ -846,11 +827,11 @@
     pub flex: SelfFlex,
 }
 
-impl Into<Node> for FlexStyle
-{
-    fn into(self) -> Node
-    {
-        let mut style = Node::default();
+impl Into<Style> for FlexStyle
+{
+    fn into(self) -> Style
+    {
+        let mut style = Style::default();
         style.display = Display::Flex;
         style.position_type = PositionType::Relative;
         self.dims.set_in_style(&mut style);
@@ -879,17 +860,13 @@
     fn revert(entity: Entity, world: &mut World)
     {
         world.get_entity_mut(entity).map(|mut e| {
-            e.remove::<(React<AbsoluteStyle>, React<FlexStyle>, Node)>();
+            e.remove::<(React<AbsoluteStyle>, React<FlexStyle>, Style)>();
         });
     }
 }
 
 //-------------------------------------------------------------------------------------------------------------------
 
-<<<<<<< HEAD
-/// Reactive component that toggles the [`Node::display`] field.
-#[derive(ReactComponent, Reflect, Default, Debug, Copy, Clone, PartialEq, Serialize, Deserialize)]
-=======
 /// Reactive component that toggles the [`Style::display`] field.
 #[derive(ReactComponent, Reflect, Default, Debug, Copy, Clone, PartialEq)]
 #[cfg_attr(
@@ -897,7 +874,6 @@
     derive(serde::Serialize, serde::Deserialize),
     reflect(Serialize, Deserialize)
 )]
->>>>>>> 35d6fe5d
 pub enum DisplayControl
 {
     /// Corresponds to [`Display::Flex`].
@@ -938,7 +914,7 @@
     {
         world.get_entity_mut(entity).map(|mut e| {
             e.remove::<React<DisplayControl>>();
-            if let Some(mut style) = e.get_mut::<Node>() {
+            if let Some(mut style) = e.get_mut::<Style>() {
                 style.display = Self::Display.into();
             }
         });
@@ -956,7 +932,7 @@
 {
     let entity = insertion.get().unwrap_or_else(|| mutation.entity());
     let Ok((style, maybe_display_control)) = node.get(entity) else { return };
-    let mut style: Node = (*style).clone().into();
+    let mut style: Style = (*style).clone().into();
     if let Some(control) = maybe_display_control {
         style.display = (**control).into();
     }
@@ -985,7 +961,7 @@
 {
     let entity = insertion.get().unwrap_or_else(|| mutation.entity());
     let Ok((style, maybe_display_control)) = node.get(entity) else { return };
-    let mut style: Node = (*style).clone().into();
+    let mut style: Style = (*style).clone().into();
     if let Some(control) = maybe_display_control {
         style.display = (**control).into();
     }
@@ -1008,7 +984,7 @@
 fn detect_display_control(
     insertion: InsertionEvent<DisplayControl>,
     mutation: MutationEvent<DisplayControl>,
-    mut node: Query<(&mut Node, &React<DisplayControl>)>,
+    mut node: Query<(&mut Style, &React<DisplayControl>)>,
 )
 {
     let entity = insertion.get().unwrap_or_else(|| mutation.entity());
